<<<<<<< HEAD
export const CATALOG_URL =
  process.env.CATALOG_URL ||
  "";

export const TILE_SOURCE_TEMPLATE =
  process.env.TILE_SOURCE_TEMPLATE ||
  "https://tiles.rdnt.io/tiles/{z}/{x}/{y}@2x?url={ASSET_HREF}";

export const STAC_PROXY_URL =
  process.env.STAC_PROXY_URL;

export const TILE_PROXY_URL =
  process.env.TILE_PROXY_URL
=======
export const CATALOG_URL = process.env.CATALOG_URL;
export const TILE_SOURCE_TEMPLATE = process.env.TILE_SOURCE_TEMPLATE;
export const STAC_PROXY_URL = process.env.STAC_PROXY_URL;
export const TILE_PROXY_URL = process.env.TILE_PROXY_URL;
export const PATH_PREFIX = process.env.PATH_PREFIX;
export const HISTORY_MODE = process.env.HISTORY_MODE;
>>>>>>> fa854086
<|MERGE_RESOLUTION|>--- conflicted
+++ resolved
@@ -1,22 +1,6 @@
-<<<<<<< HEAD
-export const CATALOG_URL =
-  process.env.CATALOG_URL ||
-  "";
-
-export const TILE_SOURCE_TEMPLATE =
-  process.env.TILE_SOURCE_TEMPLATE ||
-  "https://tiles.rdnt.io/tiles/{z}/{x}/{y}@2x?url={ASSET_HREF}";
-
-export const STAC_PROXY_URL =
-  process.env.STAC_PROXY_URL;
-
-export const TILE_PROXY_URL =
-  process.env.TILE_PROXY_URL
-=======
 export const CATALOG_URL = process.env.CATALOG_URL;
 export const TILE_SOURCE_TEMPLATE = process.env.TILE_SOURCE_TEMPLATE;
 export const STAC_PROXY_URL = process.env.STAC_PROXY_URL;
 export const TILE_PROXY_URL = process.env.TILE_PROXY_URL;
 export const PATH_PREFIX = process.env.PATH_PREFIX;
-export const HISTORY_MODE = process.env.HISTORY_MODE;
->>>>>>> fa854086
+export const HISTORY_MODE = process.env.HISTORY_MODE;