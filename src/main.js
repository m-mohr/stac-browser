--- conflicted
+++ resolved
@@ -238,13 +238,8 @@
   });
 
   const router = new VueRouter({
-<<<<<<< HEAD
     base: INDEX_PATH,
     mode: "hash",
-=======
-    base: PATH_PREFIX,
-    mode: HISTORY_MODE,
->>>>>>> fa854086
     routes
   });
 
